/*
 * Copyright (c) Murdoch Childrens Research Institute and Contributers
 * All rights reserved.
 * 
 * Redistribution and use in source and binary forms, with or without
 * modification, are permitted provided that the following conditions are met:
 * 
 * Redistributions of source code must retain the above copyright notice, this
 * list of conditions and the following disclaimer.
 * 
 * Redistributions in binary form must reproduce the above copyright notice, this
 * list of conditions and the following disclaimer in the documentation and/or
 * other materials provided with the distribution.
 * 
 * THIS SOFTWARE IS PROVIDED BY THE COPYRIGHT HOLDERS AND CONTRIBUTORS "AS IS" AND
 * ANY EXPRESS OR IMPLIED WARRANTIES, INCLUDING, BUT NOT LIMITED TO, THE IMPLIED
 * WARRANTIES OF MERCHANTABILITY AND FITNESS FOR A PARTICULAR PURPOSE ARE
 * DISCLAIMED. IN NO EVENT SHALL THE COPYRIGHT HOLDER OR CONTRIBUTORS BE LIABLE
 * FOR ANY DIRECT, INDIRECT, INCIDENTAL, SPECIAL, EXEMPLARY, OR CONSEQUENTIAL
 * DAMAGES (INCLUDING, BUT NOT LIMITED TO, PROCUREMENT OF SUBSTITUTE GOODS OR
 * SERVICES; LOSS OF USE, DATA, OR PROFITS; OR BUSINESS INTERRUPTION) HOWEVER
 * CAUSED AND ON ANY THEORY OF LIABILITY, WHETHER IN CONTRACT, STRICT LIABILITY,
 * OR TORT (INCLUDING NEGLIGENCE OR OTHERWISE) ARISING IN ANY WAY OUT OF THE USE
 * OF THIS SOFTWARE, EVEN IF ADVISED OF THE POSSIBILITY OF SUCH DAMAGE.
 */  
package bpipe

import java.util.logging.ConsoleHandler
import java.util.logging.FileHandler
import java.util.logging.Handler;
import java.util.logging.Level
import java.util.logging.Logger;

import org.apache.commons.cli.Option
import org.codehaus.groovy.runtime.StackTraceUtils;

import bpipe.agent.AgentRunner
import bpipe.cmd.Stop;
import bpipe.worx.WorxEventListener;

import groovy.transform.CompileStatic;
import groovy.util.logging.Log

/**
 * The main entry point for Bpipe.
 * <p>
 * Handles parsing and validation of command line parameters and flags,
 * reads the user script and creates a Groovy shell to run the script
 * with variables initialized correctly.
 * 
 * @author simon.sadedin@mcri.edu.au
 */
class Runner {
    
    private static Logger log = Logger.getLogger("bpipe.Runner")
    
    final static String version = System.getProperty("bpipe.version")
    
    final static String builddate = System.getProperty("bpipe.builddate")?:System.currentTimeMillis()
    
    final static String runDirectory = new File(".").absoluteFile.parentFile.absolutePath
    
    final static String canonicalRunDirectory = new File(runDirectory).canonicalPath
    
    final static ParamsBinding binding = new ParamsBinding()
    
    static List<Command> runningCommands = null
	
    final static String DEFAULT_HELP = """
        bpipe [run|test|debug|execute] [options] <pipeline> <in1> <in2>...
              retry [job id] [test]
              remake <file1> <file2>...
              resume
              stop
              history 
              log
              jobs
              checks
              status
              cleanup
              query
              preserve
              register <pipeline> <in1> <in2>...
              diagram <pipeline> <in1> <in2>...
              diagrameditor <pipeline> <in1> <in2>...
    """.stripIndent().trim()
    
    static Map<String,BpipePlugin> plugins = [:]
    
    static CliBuilder runCli = new CliBuilder(usage: DEFAULT_HELP, posix: true)
          
    static CliBuilder stopCommandsCli = new CliBuilder(usage: "bpipe stopcommands\n", posix: true)
    
    static CliBuilder diagramCli = new CliBuilder(usage: "bpipe diagram [-e] [-f <format>] <pipeline> <input1> <input2> ...\n", posix: true)
    
    static CliBuilder registerCli = new CliBuilder(usage: "bpipe diagram [-e] [-f <format>] <pipeline> <input1> <input2> ...\n", posix: true)
    
    /**
     * Introduced to (attempt to) deal with obscure out-of-memory situations. On rare
     * occasions Bpipe shuts down with no message in the log files. The best theory that I
     * have about it is that it's a severe out-of-memory situation and that even the attempts
     * to write / flush the logs fail. To try and at least trace the problem, we track all
     * the "normal" exit paths by setting this flag to true, and that way we know the exit
     * is not "normal" in the shutdown handler and write directly to stderr.
     */
    static boolean normalShutdown = true
    
    public static final File PAUSE_FLAG_FILE = new File(".bpipe/pause")

    public static OptionAccessor opts = runCli.parse([])
    
    public static void main(String [] args) {
        
        def db = new File(".bpipe")
        if(!db.exists())
            if(!db.mkdir())
                throw new RuntimeException("Bpipe was not able to make its database directory, .bpipe in the local folder.  Is this folder read-only?")
        
        String pid = resolvePID()
        
        Config.config.pid = pid
        
        Config.config.outputLogPath = ".bpipe/logs/${pid}.log"
        
        // println "Starting Runner at ${new Date()}..."
            
        // PID of shell that launched Bpipe
        String parentPid = System.getProperty("bpipe.pid")
        Config.config.parentPid = parentPid
        
        // Before we do anything else, add a shutdown hook so that termination of the process causes the job to 
        // to be removed from the user's folder
//        log.info "Adding shutdown hook"
        System.addShutdownHook(Runner.&shutdown)
        
        String mode = System.getProperty("bpipe.mode")
        if(mode == "agent")  {
           runAgent(args)
           return 
        }
<<<<<<< HEAD
        
=======

>>>>>>> 40972910
        def parentLog = initializeLogging(pid)
        
        log.info "Initializing plugins ..."
        Config.initializePlugins()
        
        def cli 
        if(mode == "diagram")  {
            log.info("Mode is diagram")
            cli = diagramCli
            cli.with {
                f "Set output format to 'png' or 'svg'", args:1
            }
            Config.config["mode"] = "diagram"
        }
        else
        if(mode == "register")  {
            log.info("Mode is register")
            cli = registerCli
            Config.config["mode"] = "register"
        }
        else
        if(mode == "documentation")  {
            log.info("Mode is documentation")
            cli = diagramCli
            Config.config["mode"] = "documentation"
        }
        else 
        if(mode == "diagrameditor") {
            log.info("Mode is diagram editor")
            cli = diagramCli
            Config.config["mode"] = "diagrameditor"
        }
        else 
        if(mode == "cleanup") {
            runCleanup(args)
        }         
        else 
        if(mode == "query") {
            log.info("Showing dependency graph for " + args)
            new bpipe.cmd.QueryCommand(args as List).run(System.out)
            exit(0)
        }         
        else 
        if(mode == "install") {
            log.info("Installing tools [args=" + args + "]")
            new bpipe.cmd.InstallToolsCommand(args as List).run(System.out)
            exit(0)
        }        
        else
        if(mode == "preserve") {
            log.info("Preserving " + args)
            this.runPreserve(args)
            exit(0)
        } 
        else
        if(mode == "status") {
            log.info("Displaying status")
            this.runStatus(args)
            exit(0)
        } 
        else
        if(mode == "stopcommands") {
            log.info("Stopping running commands")
            cli = stopCommandsCli
            new Stop(args as List).run(System.out)
            exit(0)
        } 
        else {
            
            if(mode == "retry" || mode == "resume" || mode == "remake") {
                
                if(mode == "resume")
                    runningCommands = CommandManager.getCurrentCommands()
                
                // remake is like retry, but we preserve the args to invalidate
                // their timestamps
                if(mode == "remake") {
                    log.info "Remaking $args"
                    Dependencies.instance.remakeFiles(args as List)
                    args = [] as String[]
                    mode = "retry"
                }

                // Substitute arguments from prior command 
                // to re-run it
                def retryInfo = parseRetryArgs(args)
                args = retryInfo[1]
                mode = retryInfo[0]
                
                Config.config["mode"] = mode
            }
            
            cli = runCli
            cli.with {
                 h longOpt:'help', 'usage information'
                 d longOpt:'dir', 'output directory', args:1
                 t longOpt:'test', 'test mode'
                 f longOpt: 'filename', 'output file name of report', args:1
                 r longOpt:'report', 'generate an HTML report / documentation for pipeline'
                 'R' longOpt:'report', 'generate report using named template', args: 1
                 n longOpt:'threads', 'maximum threads', args:1
                 m longOpt:'memory', 'maximum memory in MB, or specified as <n>GB or <n>MB', args:1
                 l longOpt:'resource', 'place limit on named resource', args:1, argName: 'resource=value'
                 v longOpt:'verbose', 'print internal logging to standard error'
                 y longOpt:'yes', 'answer yes to any prompts or questions'
                 u longOpt:'until', 'run until stage given',args:1
                 p longOpt: 'param', 'defines a pipeline parameter, or file of paramaters via @<file>', args: 1, argName: 'param=value', valueSeparator: ',' as char
                 b longOpt: 'branch', 'Comma separated list of branches to limit execution to', args:1
                 s longOpt: 'source', 'Load the given pipeline file(s) before running / executing', args: 1
                 'L' longOpt: 'interval', 'the default genomic interval to execute pipeline for (samtools format)',args: 1
            }
            
            Config.plugins.each { name, plugin -> plugin.configureCli() }
        }
        
        String versionInfo = "\nBpipe Version $version   Built on ${new Date(Long.parseLong(builddate))}\n"
        
        def opt = cli.parse(args)
        if(!opt) 
            exit(1)
        
        if(!opt.arguments()) {
            println versionInfo
            cli.usage()
            println "\n"
            exit(1)
        }
        
        // Note: configuration reading depends on the script, so this
        // needs to come first
        Config.config.script = opt.arguments()[0]
        
        Config.config.pguid = Utils.sha1(canonicalRunDirectory +'$'+Config.config.pid+'$'+Config.config.script) 

        log.info "=================== GUID=${Config.config.pguid} PID=$pid (${Config.config.pid}) =============="
        
        // read the configuration file, if available
        readUserConfig()
        
        opts = opt
        if(opts.v) {
            Utils.configureVerboseLogging()
        }
        
        if(opts.d) {
            Config.config.defaultOutputDirectory = opts.d
        }
        
        if(opts.n) {
            log.info "Maximum threads specified as $opts.n"
            Config.config.maxThreads = Integer.parseInt(opts.n)
            Config.config.customThreads = true
        }
        
        if(opts.m) {
            log.info "Maximum memory specified as $opts.m"
            try {
                Config.config.maxMemoryMB = parseMemoryOption(opts.m)
            } 
            catch (Exception e) {
                System.err.println "\n$e.message\n"
                cli.usage()
                exit(1)
            }
        }
        
        if(opts.l) {
            log.info "Resource limit specified as $opts.l"
            def limit = opts.l.split("=")
            if(limit.size()!=2) {
                System.err.println "\nBad format for limit $opts.l - expect format <name>=<value>\n"
                cli.usage()
                exit(1)
            }
            Concurrency.instance.setLimit(limit[0],limit[1] as Integer)
        }

        if(opts.r) {
            Config.config.report = true
			def reportStats = new ReportStatisticsListener("index",opts.f?:"index.html")
        }
        else
        if(opts.R) {
            log.info "Creating report $opts.R"
            def reportStats = new ReportStatisticsListener(opts.R, opts.f?:opts.R+".html")
        }

        if(opts.b) {
            Config.config.branchFilter = opts.b.split(",").collect { it.trim() }
            log.info "Set branch filter = ${Config.config.branchFilter}"
        }
        
        if(Config.userConfig.worx.enable) {
            new WorxEventListener().start()
        }
        
        String loadArgs = opt.source ? '\n'+opt.source.split(',').collect { "load '$it'\n"}.join("") : ""
        
        def pipelineArgs = null
        String pipelineSrc
        if(mode == "execute") {
            pipelineSrc = Pipeline.PIPELINE_IMPORTS + loadArgs + ' Bpipe.run { ' + opt.arguments()[0] + '}'
        }
        else {
            pipelineSrc = loadPipelineSrc(cli, opt.arguments()[0], loadArgs)
        }
        
        if(opt.arguments().size() > 1)
            pipelineArgs = opt.arguments()[1..-1]
                

        log.info "Loading tool database ... "
        def initThreads = [
                           { ToolDatabase.instance.init(Config.userConfig) },
                           { /* Add event listeners that come directly from configuration */ EventManager.instance.configure(Config.userConfig) },
                           { Concurrency.instance.initFromConfig() },
                           { if(!opts.t) { NotificationManager.instance.configure(Config.userConfig); configureReportsFromUserConfig() } },
                           { Dependencies.instance.preloadOutputGraph() }
                           ].collect{new Thread(it)}
        initThreads*.start()

        // If we got this far and are not in test mode, then it's time to 
        // make the logs stick around
        if(!opts.t) {
            Config.config.eraseLogsOnExit = false
            appendCommandToHistoryFile(mode, args, pid)
            
            // If we were paused, remove that
            PAUSE_FLAG_FILE.delete()
        }
        
        if(opts.u) {
            Config.config.breakAt = opts.u.split(",")
        }

        def gcl = new GroovyClassLoader()

        // add all user specified parameters to the binding
        if( opts.params ) {  // <-- note: ending with the 's' character the 'param' option, will force to return it as list of string
            log.info "Adding CLI parameters: ${opts.params}"
               
            binding.addParams( opts.params )
        }
        else {
            log.info "No CLI parameters specified"
        }
        
        if(opts.L) { 
            Config.userConfig.region = new RegionValue(value: opts.L)
        }

        initThreads*.join(20000)
        
        // create the pipeline script instance and set the binding obj
        log.info "Parsing script ... "
        
        loadExternalLibs()
        
        Script script = gcl.parseClass(pipelineSrc).newInstance()
        script.setBinding(binding)
        // set the pipeline arguments
        script.setProperty("args", pipelineArgs);

        // RUN it
        try {
            log.info "Run ... "
            normalShutdown = false
            script.run()
            normalShutdown=true
            EventManager.instance.signal(PipelineEvent.SHUTDOWN, "Shutting down process $pid")
        }
        catch(MissingPropertyException e)  {
            if(e.type?.name?.startsWith("script")) {
                // Handle this as a user error in defining their script
                // print a nicer error message than what comes out of groovy by default
                handleMissingPropertyFromPipelineScript(e)
                EventManager.instance.signal(PipelineEvent.SHUTDOWN, "Shutting down process $pid")
		        exit(1)
            }
            else {
                reportExceptionToUser(e)
                EventManager.instance.signal(PipelineEvent.SHUTDOWN, "Shutting down process $pid")
		        exit(1)
            }
        }
        catch(Throwable e) {
            reportExceptionToUser(e)
            EventManager.instance.signal(PipelineEvent.SHUTDOWN, "Shutting down process $pid")
	        exit(1)
        }
   }
    
   static void exit(int code) {
       normalShutdown = true
       System.exit(code)
   }
    
   synchronized static reportExceptionToUser(Throwable e) {
        log.severe "Reporting exception to user: "
        log.log(Level.SEVERE, "Reporting exception to user", e)
        
        String msg = e.message?:"Unknown Error (Null message)"

        System.err.println(" Bpipe Error ".center(Config.config.columns,"="))
        
        System.err.println("\nAn error occurred executing your pipeline:\n\n${msg.center(Config.config.columns,' ')}\n")
        
        if(!(e instanceof ValueMissingError)) {
            System.err.println("\nPlease see the details below for more information.\n")
            System.err.println(" Error Details ".center(Config.config.columns, "="))
            System.err.println()
            Throwable sanitized = StackTraceUtils.deepSanitize(e)
            StringWriter sw = new StringWriter()
            sanitized.printStackTrace(new PrintWriter(sw))
            String stackTrace = sw.toString()
            Pipeline.scriptNames.each { fileName, internalName -> stackTrace = stackTrace.replaceAll(internalName, fileName) }
            System.err.println(stackTrace)
            System.err.println()
            System.err.println "=" * Config.config.columns
            System.err.println("\nMore details about why this error occurred may be available in the full log file .bpipe/bpipe.log\n")
        }
    }

    private static handleMissingPropertyFromPipelineScript(MissingPropertyException e) {
        
        // Log the full stack trace
        log.log(Level.SEVERE, "Missing variable failure", e)
        def s = new StringWriter()
        e.printStackTrace(new PrintWriter(s))
        log.severe(s.toString())
        
        // A bit of a hack: the parsed script ends up with a class name like script123243242...
        // so search for that in the stack trace to find the line number
        int lineNumber = e.stackTrace.find { it.className ==~ /script[0-9]{1,}/ }?.lineNumber ?: -1

        println """
                    Pipeline Failed!

                    A variable referred to in your script on line ${lineNumber}, '$e.property' was not defined.  
                    
                    Please check that all pipeline stages or other variables you have referenced by this name are defined.
                    """.stripIndent()
    }

    /**
     * Set up logging for the Bpipe diagnostic log
     */
    public static Logger initializeLogging(String pid) {
        
        def parentLog = log.getParent()
        parentLog.getHandlers().each { parentLog.removeHandler(it) }
        
        File logFile = new File(".bpipe/bpipe.log")
        if(logFile.exists()) {
            logFile.delete()
        }
        
        // The current log file
        FileHandler fh = new FileHandler(logFile.path)
        fh.setFormatter(new BpipeLogFormatter())
        parentLog.addHandler(fh)

        try {
            // Another log file for history
            new File(".bpipe/logs").mkdirs()
            Handler pidLog = pid == "tests" ? new ConsoleHandler() : new FileHandler(".bpipe/logs/${pid}.bpipe.log")
            pidLog.setFormatter(new BpipeLogFormatter())
            parentLog.addHandler(pidLog)
        }
        catch(Exception e) {
            log.info "Error initializing logging: " + e
        }
    
		Properties p = System.properties
        log.info("Starting")
        log.info("OS: " + p['os.name'] + " (" + p['os.version'] + ") Java: " + p['java.version'] + " Vendor: " + p["java.vendor"] )
		
        return parentLog
    }
    
   
    /**
     * Try to determine the process id of this Java process.
     * Because the PID is read from a file that is created after
     * starting of the Java process there is a race condition and thus
     * this call *may* wait some (small) time for the file to appear.
     * <p>
     * TODO: it would probably be possible to remove this now and pass the PID
     *       as a system property
     * 
     * @return    process ID of our process
     */
    private static String resolvePID() {
        // If we weren't given a host pid, assume we are running as a generic
        // command and just put the log files, etc, under this name
        String pid = "command"

        // This property is stored as a file by the hosting bash script
        String ourPid = System.getProperty("bpipe.pid")
        if(ourPid) {
            File pidFile = new File(".bpipe/launch/${ourPid}")
            int count = 0
            while(true) {
                if(pidFile.exists()) {
                    pid = pidFile.text.trim()
                    pidFile.delete()
                    break
                }

                if(count > 100) {
                    println "ERROR: Bpipe was unable to read its startup PID file from $pidFile.absolutePath"
                    println "ERROR: This may indicate you are in a read-only directory or one to which you do not have full permissions"
                    exit(1)
                }

                // Spin a short time waiting
                Thread.sleep(20)
                ++count
            }
        }
        return pid
    }
    
    static void loadExternalLibs() {
       if(Config.userConfig.containsKey("libs")) {
            if(Config.userConfig.libs instanceof String) {
                def jars = (Config.userConfig.libs.split(":") as List)
                for(jar in jars) {
                    try {
                        File f = new File(jar)
                        if(!f.exists()) {
                            // Attempt to resolve the file relative to the main script location if
                            // it cannot be resolved directly
                            f = new File(new File(Config.config.script).canonicalFile.parentFile, jar)
                        }
                        log.info "Attempting to load JAR file from $f.absolutePath"
                        Runner.class.classLoader.rootLoader.addURL(f.toURL())
                    }
                    catch(Exception e) {
                        log.severe("Failed to add jar $jar to classpath: " + e)
                        System.err.println("WARN: Error adding jar $jar to classpath: " + e.getMessage())
                    }                    
                }
            }
        }
    }
                    
    /**
     * Loads a pipeline file from the source path, checks it in some simple ways and 
     * augments it with some precursor declarations and imports to bring things into
     * the default scope.
     * 
     * @param cli
     * @param srcFilePath
     * @return
     */
    static String loadPipelineSrc(def cli, def srcFilePath, String preamble) {
        File pipelineFile = new File(srcFilePath)
        if(!pipelineFile.exists()) {
            println "\nCould not understand command $pipelineFile or find it as a file\n"
            cli.usage()
            println "\n"
            exit(1)
        }
        
        // Note that it is important to keep this on a single line because 
        // we want any errors in parsing the script to report the correct line number
        // matching what the user sees in their script
        String pipelineSrc = Pipeline.PIPELINE_IMPORTS + 
                    "bpipe.Pipeline.scriptNames['$pipelineFile.name']=this.class.name;" +
                    preamble + 
                    pipelineFile.text
                     
        if(pipelineFile.text.indexOf("return null") >= 0) {
            println """
                       ================================================================================================================
                       | WARNING: since 0.9.4 using 'return null' in pipeline stages is incorrect. Please use 'forward input' instead.|
                       ================================================================================================================
            """.stripIndent()
        }
        return pipelineSrc
    }
    
    /**
     * Centralised directory where in-progress jobs are linked
     */
    static final File CENTRAL_JOB_DIR = new File(System.getProperty("user.home") + "/.bpipedb/jobs/")
    
    /**
     * Centralised directory where completed job links are linked
     */
    static final File COMPLETED_DIR = new File(System.getProperty("user.home") + "/.bpipedb/completed")
    
    /**
     * The local directory where job information is stored
     */
    static final File LOCAL_JOB_DIR = new File(".bpipe/jobs")
    
    /**
     * Perform essential cleanup when Bpipe process ends.
     * <p>
     * Note: This function is added as a shutdown hook. Therefore it executes in the very
     *       limited context and constraints applied to Java shutdown hooks.
     */
    static void shutdown() {
        
        String pid = Config.config.pid
        String parentPid = Config.config.parentPid
            
        // The normalShutdown flag is set to false by default, and only set to true
        // when Bpipe executes through one of the normal / expected paths. In this 
        // way we have a chance to detect when Bpipe dies through an abnormal 
        // mechanism.
        if(!normalShutdown) {
            if(new File(".bpipe/stopped/$pid").exists())
                System.err.println "MSG: Bpipe stopped by stop command: " + new Date()
            else
                System.err.println "ERROR: Abnormal termination - check bpipe and operating system has enough memory!"
            System.err.flush()
        }
            
        def home = System.getProperty("user.home")
        File jobFile = new File(CENTRAL_JOB_DIR, "$pid")
        if(jobFile.exists()) {
            
            if(!COMPLETED_DIR.exists())
                COMPLETED_DIR.mkdirs()
                
            File completedFile = new File(COMPLETED_DIR, pid)
            if(completedFile.exists())
                completedFile.delete()
            
            log.info("Deleting job file $jobFile")
            if(!jobFile.renameTo(completedFile)) {
                log.warning("Unable to move job file for job $pid")
                println("WARN: Unable to move job file for job $pid")
            }
        }
            
        if(Config.config.eraseLogsOnExit && parentPid != null) {
            new File(".bpipe/logs/${parentPid}.erase.log").text=""
        }
            
        cleanupDirtyFiles()
    }
    
    /**
     * Check for any files that were marked dirty but could not be actively cleaned up 
     * during the pipeline run. We will make one more attempt to clean them up here,
     * and if that is not possible, print a verbose error for the user.
     * 
     * @return
     */
    static cleanupDirtyFiles() {
        File dirtyFile = new File(".bpipe/dirty.txt")
        List<String> dirtyFiles = []
        if(dirtyFile.exists()) {
            dirtyFiles = dirtyFile.readLines() 
        }        
        
        List<String> failedFiles = []
        dirtyFiles.each { String file ->
            println "Attempting cleanup of file: $file"
            List failed 
            for(int i=0; i<5; ++i) {
                failed = Utils.cleanup(file)  
                if(!failed)
                    break
                println "Cleanup of $file failed: retry $i"
                Thread.sleep(2000)
            }
            
            if(failed) {
                failedFiles.addAll(failed)
            }
        }
        
        if(failedFiles) {
            println " Warning: Cleanup Failures Occurred ".center(Config.config.columns,"=")
            failedFiles.each { file ->
                println(("| " + file).padRight(Config.config.columns-1)+"|")
            }
            println "=" * Config.config.columns
        }
        dirtyFile.renameTo(new File(".bpipe/dirty.last.txt"))
    }
    
    
    /**
     * Execute the 'cleanup' command
     * @param args
     */
    static void runCleanup(def args) {
        def cli = new CliBuilder(usage: "bpipe cleanup [-y]\n", posix: true)
        cli.with {
            y longOpt: 'yes', 'answer yes to any prompts or questions'
        }
        def opt = cli.parse(args)
        
        readUserConfig()
       
        if(opt.y) {
            Config.userConfig.prompts.handler = { msg -> return "y"}
        }
            
        Dependencies.instance.cleanup(opt.arguments())
        exit(0)
    }
    
    /**
     * Execute the 'preserve' command
     * @param args
     */
    static void runPreserve(def args) {
        def cli = new CliBuilder(usage: "bpipe preserve <file1> [<file2>] ...", posix:true)
        def opt = cli.parse(args)
        if(!opt.arguments()) {
            println ""
            cli.usage()
            exit(1)
        }
        Dependencies.instance.preserve(opt.arguments())
        exit(0)
    }
    
    static void runStatus(def args) {
        new StatusCommand().execute(args)
    }
    
    static void runAgent(def args) {
        bpipe.agent.AgentRunner.main(args)
    }
    
    /**
     * Parse the arguments from the retry command to see if the user has 
     * specified a job or test mode, then find the relevant command
     * from history and return it
     * 
     * @param args  arguments passed to retry 
     * @return  a list with 2 elements, [ <command>, <arguments> ]
     */
    static def parseRetryArgs(args) {
        
        // They come in as an array, but there are some things that don't work
        // on arrays in groovy ... (native java list operations)
        args = args as List
        
        String notFoundMsg = """
            
            No previous Bpipe command seems to have been run in this directory."

            """.stripIndent()
            
            
        String usageMsg = """
           Usage: bpipe retry [jobid] [test]
        """.stripIndent()
        
        def historyFile = new File(".bpipe/history")
        if(!historyFile.exists()) {
            System.err.println(notFoundMsg);
            exit(1)
        }
        
        def historyLines = historyFile.readLines()
        if(!historyLines) {
            System.err.println(notFoundMsg);
            exit(1)
        }
        
        String commandLine = null
        boolean testMode = false
        if(!args) {
            commandLine = historyLines[-1]
        }
        else {
            if(args[0] == "test") {
                testMode = true
                args.remove(0)
            }
            
            if(args) {
                if(args[0].isInteger()) {
                  commandLine = historyLines.reverse().find { it.startsWith(args[0] + "\t") }
                }
                else {
                    System.err.println "\nJob ID could not be parsed as integer\n" + usageMsg
                    exit(1)
                }
                
                if(commandLine == null) {
                    System.err.println "\nCould not find a previous Bpipe run with id ${args[0]}. Please use 'bpipe history' to check for valid run ids.\n" + usageMsg
                    exit(1)
                }
            }
            else {
                commandLine = historyLines[-1]
            }
        }
        
        // Trim off the job id
        if(commandLine.matches("^[0-9]{1,6}.*\$"))
            commandLine = commandLine.substring(commandLine.indexOf("\t")+1)
        
        // Remove leading "bpipe" and "run" arguments
        def parsed = (commandLine =~ /bpipe ([a-z]*) (.*)$/)
        if(!parsed)
            throw new PipelineError("Internal error: failed to understand format of command from history:\n\n$commandLine\n")
            
        args = Utils.splitShellArgs(parsed[0][2]) 
        def command = parsed[0][1]
        
        return [ command,  testMode ? ["-t"] + args : args]
    }
    
    /**
     * Add a line to the current history file with information about
     * this run. The current command is stored in .bpipe/lastcmd
     */
    static void appendCommandToHistoryFile(String mode, args, String pid) {
        
        File history = new File(".bpipe/history")
        if(!history.exists())
            history.text = ""
            
        if(mode == null)
            mode = "run"
            
        history.withWriterAppend { it << [pid, "bpipe $mode " + args.collect { it.contains(" ") ? "'$it'" : it }.join(" ")].join("\t") + "\n" }
    }
    
    static void configureReportsFromUserConfig() {
        
        if(!Config.userConfig.containsKey("reports"))
            return
        
        Config.userConfig.reports.each { reportName, reportConfig -> 
           log.info "Found report $reportName configured with config $reportConfig" 
           new ReportStatisticsListener(reportName, reportConfig.fileName?:reportName + ".html", reportConfig.dir?:"doc", reportConfig.notification?:false)
        }
    }
    
    /**
     * Parse the memory option and return the resulting memory amount in MB.
     * <p>
     * The value can be specified either as a plain integer (interpreted as MB) or as an integer followed by
     * either MB or GB. For example:
     * <li>4GB
     * <li>4gb
     * <li>4  (means 4MB)
     * <li>4MB 
     */
    static int parseMemoryOption(String memoryValue) {
        
        if(memoryValue.isInteger())
            return memoryValue.toInteger()
            
        // Separate the memory unit from the number
        def memory = (memoryValue =~ /([0-9]*)([a-zA-Z]{2})/)
        if(!memory)
            throw new IllegalArgumentException("Memory value '$memoryValue' couldn't be parsed. Please specify in the form <n>MB or <n>GB")
        
        String amount = memory[0][1]
        String unit = memory[0][2].toUpperCase()
        
        if(unit == "MB")
            return amount.toInteger()
        
        if(unit == "GB")
            return amount.toInteger() * 1000
    }
    
    static void readUserConfig() {
        log.info "Reading user config ... "
        Utils.time ("Read user config") {
            try {
                Config.readUserConfig()
            }
            catch( Exception e ) {
                def cause = e.getCause() ?: e
                println("\nError parsing 'bpipe.config' file. Cause: ${cause.getMessage() ?: cause}\n")
                reportExceptionToUser(e)
                exit(1)
            }
        }
    }
<<<<<<< HEAD
=======

    static boolean isPaused() {
        if(PAUSE_FLAG_FILE.exists()) {
            throw new PipelinePausedException()
        }
    }
>>>>>>> 40972910
}

/**
 * Custom binding used to hold the CLI specified parameters.
 * <p>
 * The difference respect the default implementation is that
 * once the value is defined it cannot be overridden, so this make
 * the parameters definition works like constant values.
 * <p>
 * The main reason for that is to be able to provide optional default value
 * for script parameters in the pipeline script.
 *
 * Read more about 'binding variables'
 * http://groovy.codehaus.org/Scoping+and+the+Semantics+of+%22def%22
 *
 */
@Log
class ParamsBinding extends Binding {
    
    def parameters = []
    
    /**
     * This global binding takes precendence of the binding assigned to the closures that
     * represent pipeline stages. This has the unfortunate effect that even if a pipeline stage
     * has a variable set explicitly with 'using' the global value still takes precedence. This
     * threadlocal is used to allow such variables to override the global value during execution.
     * 
     * @see PipelineStage#runBody
     * @see #withLocalVariables method
     */
    ThreadLocal<Map<String,Object>> stageLocalVariables = new ThreadLocal()

    def void setParam( String name, Object value ) {

        // mark this name as a parameter
        if( !parameters.contains(name) ) {
            parameters.add(name)
        }

        super.setVariable(name,value)
    }

    def void setVariable(String name, Object value) {

        // variable name marked as parameter cannot be overridden
        if( name in parameters ) {
            return
        }

        super.setVariable(name,value)
    }

    /**
     * Add as list of key-value pairs as binding parameters
     * <p>See {@link #setParam}
     *
     * @param listOfKeyValuePairs
     */
    def void addParams( List<String> listOfKeyValuePairs ) {

        if( !listOfKeyValuePairs ) return
		
		// Expand any file references into their key value equivalents
		def isFileReference = { it.startsWith("@") && !it.contains("=") }
		
        def parsePair = { pair ->
			
			if(isFileReference(pair)) return
			
            MapEntry entry = parseParam(pair)
            if( !entry ) {
                log.warning("The specified value is a valid parameter: '${pair}'. It must be in format 'key=value'")
            }
            else {
                if(entry.key == "region") {
                    setParam(entry.key, new RegionValue(value:entry.value))
                }
                else
                  setParam(entry.key, entry.value)
            }
        }
		
		def fileReferences = listOfKeyValuePairs.grep(isFileReference)
		fileReferences.each { fr ->
			fr = new File(fr.substring(1))
			if(!fr.exists())
				throw new PipelineError("The file $fr was  as a parameter file but could not be found. Please ensure this file exists.")
				
		    fr.eachLine { line -> 
				parsePair(line.trim()) 
		        log.info "Parsed parameter $line from file $fr"
			}
		}
		
		listOfKeyValuePairs.each(parsePair)
    }


    /**
     * Parse a key-value pair with the following syntax
     * <code>key = value </code>
     *
     * @param item The key value string
     * @return A {@link MapEntry} instance
     */
    static MapEntry parseParam( String item ) {
        if( !item ) return null

        def p = item.indexOf('=')
        def key
        def value
        if( p != -1 )  {
            key = item.substring(0,p)
            value = item.substring(p+1)

        }
        else {
            key = item
            value = null
        }

        if( !key ) {
            // the key is mandatory
            return null
        }

        if( value == null ) {
            value = true
        }
        else {
            if( value.isInteger() ) {
                value = value.toInteger()
            }
            else if( value.isLong() ) {
                value = value.toLong()
            }
            else if( value.isDouble() ) {
                value = value.toDouble()
            }
            else if( value.toLowerCase() in ['true','false'] ) {
                value = Boolean.parseBoolean(value.toLowerCase())
            }
        }

        new MapEntry( key, value )
    }
    
    Object withLocalVariables(Map variables, Closure c) {
        this.stageLocalVariables.set(variables)
        try {
          return c()
        }
        finally {
            this.stageLocalVariables.set(null)
        }
    }
    
    Object getVariable(String name) {
        if(stageLocalVariables.get()?.containsKey(name)) {
            return this.stageLocalVariables.get()[name]
        }
        else {
            return super.getVariable(name)
        }
    }
<<<<<<< HEAD
    
    
}
=======
}

>>>>>>> 40972910
<|MERGE_RESOLUTION|>--- conflicted
+++ resolved
@@ -137,12 +137,8 @@
         if(mode == "agent")  {
            runAgent(args)
            return 
-        }
-<<<<<<< HEAD
-        
-=======
-
->>>>>>> 40972910
+
+        }
         def parentLog = initializeLogging(pid)
         
         log.info "Initializing plugins ..."
@@ -929,15 +925,12 @@
             }
         }
     }
-<<<<<<< HEAD
-=======
 
     static boolean isPaused() {
         if(PAUSE_FLAG_FILE.exists()) {
             throw new PipelinePausedException()
         }
     }
->>>>>>> 40972910
 }
 
 /**
@@ -1103,11 +1096,7 @@
             return super.getVariable(name)
         }
     }
-<<<<<<< HEAD
     
     
 }
-=======
-}
-
->>>>>>> 40972910
+
